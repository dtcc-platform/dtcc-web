--- conflicted
+++ resolved
@@ -1,34 +1,9 @@
 {
   "items": [
     {
-<<<<<<< HEAD
-      "base": "platform-development",
-      "title": "Digital Twin Platform Development",
-      "description": "Core development of the national digital twin platform infrastructure, enabling data integration and interoperability across Swedish cities.",
-      "image": "https://images.unsplash.com/photo-1451187580459-43490279c0fa?q=80&w=1200&auto=format&fit=crop"
-    },
-    {
-      "base": "urban-microclimate",
-      "title": "Urban Microclimate Analysis",
-      "description": "Advanced simulation tools for analyzing urban microclimates, supporting climate adaptation strategies and outdoor comfort assessments.",
-      "image": "https://images.unsplash.com/photo-1534996858221-380b92700493?q=80&w=1200&auto=format&fit=crop"
-    },
-    {
-      "base": "energy-optimization",
-      "title": "Energy Optimization in Buildings",
-      "description": "Digital twin models for optimizing energy consumption in buildings and districts, supporting sustainable urban development.",
-      "image": "https://images.unsplash.com/photo-1473341304170-971dccb5ac1e?q=80&w=1200&auto=format&fit=crop"
-    },
-    {
-      "base": "infrastructure-monitoring",
-      "title": "Infrastructure Monitoring and Maintenance",
-      "description": "Real-time monitoring and predictive maintenance systems for urban infrastructure using digital twin technology.",
-      "image": "https://images.unsplash.com/photo-1486406146926-c627a92ad1ab?q=80&w=1200&auto=format&fit=crop"
-=======
       "id": "old-msp-1",
       "title": "Old MSP 1",
       "date": "2025-10-28"
->>>>>>> 0b7e7958
     }
   ]
 }